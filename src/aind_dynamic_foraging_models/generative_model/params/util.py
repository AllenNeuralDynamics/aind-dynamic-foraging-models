--- conflicted
+++ resolved
@@ -1,3 +1,6 @@
+"""
+util functions for params
+"""
 """
 util functions for params
 """
@@ -40,11 +43,7 @@
     # Add a validator to check the fitting bounds
     def validate_bounds(cls, values: Dict[str, Any]) -> Dict[str, Any]:
         """
-<<<<<<< HEAD
         validatitor to check the fitting bounds
-=======
-        validatitor to check the fitting bounds 
->>>>>>> e898f0e5
         """
         for name, bounds in values.model_dump().items():
             lower_bound, upper_bound = bounds
